--- conflicted
+++ resolved
@@ -82,11 +82,7 @@
 ## Modular Libraries
 
 Some libraries only work in a module loader environment.
-<<<<<<< HEAD
-For example, because `express` only works in Node.js, it must be loaded using the CommonJS `require` function.
-=======
 For example, `express` only works in Node.js and must be loaded using the CommonJS `require` function.
->>>>>>> b1412841
 
 ECMAScript 2015 (also known as ES2015, ECMAScript 6, and ES6), CommonJS, and RequireJS have similar notions of *importing* a *module*.
 In JavaScript CommonJS (Node.js), for example, you would write
