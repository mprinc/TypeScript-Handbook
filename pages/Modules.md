--- conflicted
+++ resolved
@@ -226,10 +226,7 @@
 They also support replacing the `exports` object with a custom single object.
 Default exports are meant to act as a replacement for this behavior; however, the two are incompatible.
 TypeScript supports `export =` to model the traditional CommonJS and AMD workflow.
-<<<<<<< HEAD
 This is useful if you're using one of these modules that you can't upgrade to standard ES2015 modules, but you shouldn't use it for new code.
-=======
->>>>>>> 1063e11e
 
 The `export =` syntax specifies a single object that is exported from the module.
 This can be a class, interface, namespace, function, or enum.
